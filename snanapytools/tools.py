import pandas as pd
import time
import numpy as np
import geopandas as gpd
import re
import copy
import os
import shutil
import gzip
from multiprocessing import Pool
from numba import njit, guvectorize
from shapely import geometry as shp_geo
from shapely import ops as shp_ops
from astropy.io import fits, ascii
from astropy.table import Table
from pathlib import Path
from . import utils as ut

class SNANAsim:
    def __init__(self, sim_name, sim_path='./'):
        self.sim_name = sim_name
        self.sim_path = sim_path
        self.lcs = self.init_lcs_table()
        self.params = self.init_par_table()
        
    def init_lcs_table(self):
        df = Table.read(self.sim_path + self.sim_name + '_PHOT.FITS').to_pandas()
        sepidx = [0, *df.index[df.MJD == -777]]
        
        df['ID'] = 0
        df['epochs'] = 0
        for i, (i1, i2) in enumerate(zip(sepidx[:-1], sepidx[1:])):
            if i1 > 0:
                i1 += 1
            df.loc[i1:(i2 - 1), 'ID'] = i
            df.loc[i1:(i2 - 1), 'epochs'] = np.arange(0, i2 - i1)
        return df.drop(index=sepidx[1:]).set_index(['ID', 'epochs'])
    
    def init_par_table(self):
        df = Table.read(self.sim_path + self.sim_name + '_HEAD.FITS').to_pandas()
        df.index.name = 'ID'
        df['SNID'] = df['SNID'].map(lambda x: int(x))
        pointsRA = df.RA + 360 * (df.RA < 0) 
        geo = gpd.points_from_xy(np.radians(pointsRA), np.radians(df.DEC))
        return gpd.GeoDataFrame(data=df, geometry=geo)
        

class SNANA_simlib:
    _default_keys = ['MJD','IDEXPT','FLT','GAIN','NOISE','SKYSIG','PSF1','PSF2','RATIO','ZPTAVG','ZPTSIG','MAG']
    _default_typ = ['float','int','str','float','float','float','float','float','float','float','float','float']
    
    _default_headtypes = {
                        'LIBID': 'int', 
                        'RA': 'float', 
                        'DEC': 'float', 
                        'MWEBV': 'float', 
                        'NOBS': 'int', 
                        'PIXSIZE': 'float',
                        'REDSHIFT': 'float', 
                        'PEAKMJD': 'float',
                        }

    def __init__(self, name, path='./', keys=None, key_types=None, add_head={}, nworker=1):
        self._head_typdic = {**self._default_headtypes,
                             **add_head}
        if keys is None:
            self.keys = self._default_keys
        else:
            self.keys = keys.copy()
        
        if key_types is None:
            self.key_types = self._default_typ
        else:
            self.key_types = key_types.copy()
        
        self.name = name
        self.path = path
        self.simlib_dic, self.data = self.read_simlib(nworker=nworker)
    
    def read_libentry(self, lines):
        libdic = {}
        
        lines_format = lines[lines != '\n']
        end_idx = np.arange(len(lines_format))[ut.vcontains(lines_format, 'END_LIBID')][0]
        lines_format = lines_format[:end_idx]
        table_lines = ut.vstartswith(lines_format, 'S:')
        
        
        key_val = []
        
        for l in lines_format[~table_lines]:
            l = re.sub("[\(\[].*?[\)\]]", "", l)
            splitlist = l.replace('\n', '').split('#')[0].split(':')
            key_val.extend(np.concatenate([[e for e in s.split(' ') if e!=''] for s in splitlist ]))

        for i in range(0, len(key_val), 2):
            libdic[key_val[i]] = ut.typer(key_val[i + 1], self._head_typdic[key_val[i]])

        data = {k: [] for k in self.keys}

        for s in lines_format[table_lines]:
            vals = [e for e in s.replace('S:', '').replace('\n', '').split(' ') if e!='']
            for k, v, ktyp in zip(self.keys, vals, self.key_types):
                data[k].append(ut.typer(v, ktyp))
    
        df = pd.DataFrame(data)
        df['LIBID'] = libdic['LIBID']
        df.attrs = {'libdic': libdic, 'lines': lines}
        return df
        
    def read_simlib(self, nworker=1):
        f = open(self.path + self.name, "r")
        lines = np.array(f.readlines())
        lines = lines[~ut.vstartswith(lines, '#')]

        lib_idx = np.arange(len(lines))[ut.vstartswith(lines, 'LIBID')]
        lib_idx = np.append(lib_idx, len(lines))
        
        libdic_list = []
        dflist = []
        simlib_dic = {'header': lines[:lib_idx[0]]}
        
        batchs = [lines[i1:i2] for i1, i2 in zip(lib_idx[:-1], lib_idx[1:])]

        with Pool(nworker) as p:
            dflist = p.map(self.read_libentry, batchs)
        
        df = pd.concat(dflist)
        df.attrs = {l.attrs['libdic']['LIBID']: l.attrs['libdic'] for l in dflist}
        lines_dic = {l.attrs['libdic']['LIBID']: l.attrs['lines'] for l in dflist}
        simlib_dic ={**simlib_dic, **lines_dic}
        df.set_index('LIBID', inplace=True)
        return simlib_dic, df
    
    def get(self, key):
        return np.array([self.data.attrs[k][key] for k in self.data.attrs])
    
    def compute_geo(self, field_size, rad=False, coord_keys={'ra': 'RA', 'dec': 'DEC'}):
        if not rad:
            field_size = np.radians(field_size)
        ra = self.get(coord_keys['ra'])
        dec = self.get(coord_keys['dec'])
        N = len(ra)
        sub_fields_corners = {0: np.array([[-field_size[0] / 2,  field_size[1] / 2],
                                           [ field_size[0] / 2,  field_size[1] / 2],
                                           [ field_size[0] / 2, -field_size[1] / 2],
                                           [-field_size[0] / 2, -field_size[1] / 2]])}
        
        field_corners = np.broadcast_to(sub_fields_corners[0], (N, 4, 2))

        corner = {}
        fieldRA = np.radians(ra)
        fieldDec = np.radians(dec)

        for i in range(4):
            corner[i] = ut.new_coord_on_fields(field_corners[:, i].T, 
                                               [fieldRA, fieldDec])

        corner = ut._format_corner(corner, fieldRA)

        geometry = [ut._compute_polygon([[corner[i][0][j], corner[i][1][j]] for i in range(4)]) 
                                         for j in range(N)]
        
        self.fields = gpd.GeoSeries({ID: geo for ID, geo in zip(self.get('LIBID'), geometry)})
        self.footprint = self.fields.unary_union
    
    def plot_fields(self, ax, color='k', **kwargs):
        if not isinstance(color, str):
            color = iter(color)
        
        for f in self.fields:
            if not isinstance(color, str):
                c=next(color)
            else:
                c=color
            
            if f.geom_type =='Polygon':
                geoms = [f]
            else:
                geoms = f.geoms
                
            for g in geoms:
                ra, dec = g.boundary.coords.xy
                ax.plot(np.array(ra) - np.pi, dec, color=c, **kwargs)
    
    def group_host(self, host, hostlib_name=None, host_pqsave=False, 
                   return_hostdf=False, key_mapper={}, host_deg=False):
        """Create a SIMLIB and HOSTLIB from host dataframe.

        Parameters
        ----------
        host : pandas.Dataframe
            A datframe that contains informations about host
        hostlib_name : str, optional
            Name of the HOSTLIB file, by default SIMLIB name + _HOST

        Notes
        -----
        Can take few minutes to run.
        """        
        t0 = time.time()
        if hostlib_name is None:
            hostlib_name = os.path.splitext(self.name)[0] + '_HOST' 
        
        # Make a copy to not modify input table
        host = host.copy()
        
        if host_deg:
            host['ra'] = np.radians(host['ra'])
            host['dec'] = np.radians(host['dec'])

        host.ra += 2 * np.pi * (host.ra < 0)

        hostPos = gpd.GeoDataFrame(index=host.index, 
                                   geometry=gpd.points_from_xy(host.ra, host.dec))
        
        hf_join = hostPos.sjoin(gpd.GeoDataFrame(geometry=self.fields), 
                                how="inner", 
                                predicate="intersects")
        
        host['ra'] = np.degrees(host['ra'])
        host['dec'] = np.degrees(host['dec'])

        
        # Can take few minutes for few 10 millions of hosts
        grp_id = hf_join.index_right.sort_values().astype('str').groupby(level=0).agg('-'.join)

        host_infield = host.loc[grp_id.index]
        host_infield['groupid'] = host_infield.index.map(grp_id.to_dict())

        # Take the max libid to avoid grp with same id than existing libid
        idxmax = self.data.index.max()

        # Create strid_grpid map between '-' spearated string to integers group id
        # Also create a map between libid and possible groupid to be written in SIMLIB
        strid_grpid = {}
        libgrp_map = {i:[] for i in self.data.index.unique()}
        compt = idxmax * 10
        for gid in grp_id.unique():
            if '-' in gid:
                strid_grpid[gid] = compt
                compt += 1
            else:
                strid_grpid[gid] = int(gid)
            
            idlist = gid.split('-')
            for i in idlist:
                libgrp_map[int(i)].append(str(strid_grpid[gid]))


        # Create and write the new simlib
        new_simlib = ''.join(self.simlib_dic['header']) + '\n\n'
        for i in self.data.index.unique():
            new_simlib += '#--------------------------------------------\n'
            new_simlib += self.simlib_dic[i][0] + 'HOSTLIB_GROUPID: {}'.format(','.join(libgrp_map[i]) + '\n')
            new_simlib += ''.join(self.simlib_dic[i][1:])
        name, ext = os.path.splitext(self.name)
        newf = open(self.path +  name + '_GRP' + ext, 'w')
        newf.write(new_simlib)
        newf.close()

        # Change the grpid to number after write the simlib
        host_infield['groupid'] = host_infield.groupid.map(strid_grpid)
        ut.create_hostlib(host_infield, self.path + hostlib_name + '.HOSTLIB', key_mapper=key_mapper)

        if host_pqsave:
            host_infield.to_parquet(self.path + hostlib_name + '.parquet')
        dtime = time.time() - t0

        print(("Write:\n"
               f"- SIMLIB file {self.path + 'GRPID_' +  self.name}\n"
               f"- HOSTLIB file {self.path + hostlib_name + '.HOSTLIB'}"))

        print(f'Finished in {dtime // 60:.0f}min {dtime % 60:.0f}s')
        
        if return_hostdf:
            return host_infield

def write_wgtmap(path, header_dic, var_dic):
    file = open(path, 'w')
    DocStr = "DOCUMENTATION:\n"
    for k in header_dic:
        DocStr += f"    {k.upper()}: {header_dic[k]}\n"
    DocStr += "DOCUMENTATION_END: \n"
    file.write(DocStr)
    file.write("VARNAMES_WGTMAP: " + " ".join([k for k in var_dic]) + "\n")
    
    lines = '\n'.join(ut.GalLine(*[var_dic[k] for k in var_dic], first='WGT: '))
    file.write(lines)
    file.close()
    
def read_wgtmap(file):
    f = open(file, "r")
    lines = np.array(f.readlines())
    lines = lines[~ut.vstartswith(lines, '#')]

<<<<<<< HEAD
    wgt_keys = " ".join(lines[ut.vstartswith(lines, 'VARNAMES_WGTMAP')][0].replace('\n', '').strip().split()).split()[1:]
=======
    wgt_keys = lines[ut.vstartswith(lines, 'VARNAMES_WGTMAP')][0].replace('\n', '').split(' ')[1:]
    wgt_keys = list(filter(('').__ne__, wgt_keys))

>>>>>>> 22d2ac83
    wgt_idx = np.arange(len(lines))[ut.vstartswith(lines, 'WGT')]

    wgt_map = {k: [] for k in wgt_keys}
    for l in lines[wgt_idx]:
<<<<<<< HEAD
        l = " ".join(l.replace('\n', '').strip().split()).split(' ')[1:]
=======
        l = l.partition('#')[0]
        l = l.replace('\n', '').split(' ')[1:]
        l = list(filter(('').__ne__, l))
>>>>>>> 22d2ac83
        for k, e in zip(wgt_keys, l):
            wgt_map[k].append(float(e))

    return pd.DataFrame(wgt_map)

def read_hostlib(file):
    f = open(file, 'r')
    i = 0
    for l in f:
        if l.startswith('VARNAMES'):
            break
        i+=1
    return pd.read_table(file, skiprows=i, delimiter=' ')

class SNANA_PDF:
    def __init__(self, pdf_dic):
        self.dic = pdf_dic
        self.keys = list(pdf_dic.keys())
    
    @classmethod
    def initfromFile(cls, file):
        return cls(cls.read_pdffile(file))
    
    @staticmethod
    def read_pdffile(file):
        f = open(file, 'r')
        lines = np.array(f.readlines())
        lines = lines[~ut.vstartswith(lines, '#')]
        varlines = np.where(ut.vstartswith(lines, 'VARNAMES'))[0]
        pdf_dic = {}
        for i, ia in enumerate(varlines):
            if i < len(varlines) - 1:
                ib = varlines[i + 1]
            else:
                ib = len(lines)
            varnames = lines[ia].replace('VARNAMES:', '').replace('\n', '').strip().split(' ')
            dic = {k: [] for k in varnames}
            vallines = lines[ia+1:ib]
            vallines = vallines[ut.vstartswith(vallines, 'PDF:')]
            for l in vallines:
                if l != '\n':
                    vals = l.replace('PDF:', '').replace('\n', '').strip().split(' ')
                    for k, v in zip(dic, vals):
                        dic[k].append(float(v))
            pdf_dic[varnames[0]] = pd.DataFrame(dic) 
        return pdf_dic
    
    
def apply_selec(selec_prob, head_df, phot_df):
    # Main function
    mask = np.zeros(len(head_df), dtype='bool')
    photmask = np.zeros(len(phot_df), dtype='bool')
    for i in range(len(head_df)):
        sn_prop = head_df.iloc[i]
        sn_phot = phot_df.iloc[sn_prop['PTROBS_MIN']-1:sn_prop['PTROBS_MAX']]
        snr_mask = sn_phot['FLUXCAL']/sn_phot['FLUXCALERR'] > 5
        band_mask = np.isin(sn_phot['BAND'].map(lambda x: x.strip()), selec_prob['bands'])
        idx_minmag = sn_phot['SIM_MAGOBS'][snr_mask & band_mask].argmin()        
        min_mag = sn_phot['SIM_MAGOBS'].iloc[idx_minmag]
        p = selec_prob['prob'](min_mag)
        if np.random.random() < p:
            mask[i] = True
            photmask[sn_prop['PTROBS_MIN']-1:sn_prop['PTROBS_MAX']] = True
    return mask, photmask

def apply_selec_pippin_dir(pip_dir, out_dir, selec_prob, suffix='', exclude=[], only_include=[], 
                           compress=True, overwrite=False, random_seed=None):

    __PIPPIN_OUTPUT__ = os.getenv('PIPPIN_OUTPUT')
    PIP_DIR = Path(__PIPPIN_OUTPUT__ + '/' + pip_dir)

    loglines =  "SELECTION LOGS\n"
    loglines += "==============\n\n"
    loglines += f"PIPPIN_DIR: {PIP_DIR}\n"

    print(f"$PIPPIN_OUTPUT = {__PIPPIN_OUTPUT__}\n\n")
    print(f"READING {PIP_DIR}\n")
    
    SIM_DIR = PIP_DIR / '1_SIM'
    FIT_DIR = PIP_DIR / '2_LCFIT'
    
    OUT_DIR = Path(out_dir + f'/{pip_dir}_{suffix}')
    SIM_OUT_DIR = OUT_DIR / '1_SIM'
    FIT_OUT_DIR = OUT_DIR / '2_LCFIT'

    print(f'WRITE IN {OUT_DIR.stem}\n')
    
    SIM_DIRS = sorted(SIM_DIR.glob('*'))
    FIT_DIRS = sorted(FIT_DIR.glob('*'))
    
    SeedSeq = np.random.SeedSequence(random_seed)
    Seeds = np.random.SeedSequence(random_seed).spawn(len(SIM_DIRS))

    loglines += f"RANDOM SEED: {SeedSeq.entropy}\n" 
    loglines += " ".join([s.name for s in SIM_DIRS]) + "\n"
    
    for seed, sd, fd in zip(Seeds, SIM_DIRS, FIT_DIRS):
        if sd.name in exclude:
            print(f"{sd.name} EXCLUDED\n")
            loglines += f"{sd.name}: EXCLUDED\n"
            continue
        elif (len(only_include) > 0) and (sd.name not in only_include):
            print(f"{sd.name} EXCLUDED\n")
            loglines += f"{sd.name}: EXCLUDED\n"
            continue
        else:
            loglines += f"{sd.name}: PROCESSED\n"

        print(f"PROCESSING {sd.name}\n")

        head_files = sorted(sd.glob('*/*_HEAD*'))
        phot_files = sorted(sd.glob('*/*_PHOT*'))
        
        fitfiles = sorted(fd.glob('output/*/*.FITRES*'))
        
        VERSION_SIM_OUT_DIR = Path(SIM_OUT_DIR / sd.name)
        VERSION_FIT_OUT_DIR = Path(FIT_OUT_DIR / fd.name)
        VERSION_SIM_OUT_DIR.mkdir(parents=True, exist_ok=True)
        (VERSION_FIT_OUT_DIR / 'output').mkdir(parents=True, exist_ok=True)


        # Copy Pippin needed files
        # SIM
        shutil.copy2(sd / 'config.yml', VERSION_SIM_OUT_DIR)
        shutil.copy2(list(sd.glob('PIP*.input'))[0], VERSION_SIM_OUT_DIR)
        shutil.copy2(list(sd.glob('PIP*.LOG'))[0], VERSION_SIM_OUT_DIR)
        shutil.copytree(sd / 'LOGS', VERSION_SIM_OUT_DIR / 'LOGS', dirs_exist_ok=True)
        # FIT
        shutil.copy2(fd / 'config.yml', VERSION_FIT_OUT_DIR)
        shutil.copy2(list(fd.glob('FIT_PIP*.nml'))[0], VERSION_FIT_OUT_DIR)
        shutil.copy2(list(fd.glob('FIT_PIP*.LOG'))[0], VERSION_FIT_OUT_DIR)
        shutil.copy2(list(fd.glob('output/ALL.DONE'))[0], VERSION_FIT_OUT_DIR / 'output/ALL.DONE')
        shutil.copy2(list(fd.glob('output/MERGE.LOG'))[0], VERSION_FIT_OUT_DIR / 'output/MERGE.LOG')
        shutil.copy2(list(fd.glob('output/SUBMIT.INFO'))[0], VERSION_FIT_OUT_DIR / 'output/SUBMIT.INFO')

        SN_IDs = []
        for hf, pf in zip(head_files, phot_files):
            
            # Define new files
            new_head_dir = VERSION_SIM_OUT_DIR / hf.parent.name
            new_phot_dir = VERSION_SIM_OUT_DIR / pf.parent.name 
            new_head_dir.mkdir(parents=True, exist_ok=True)
            new_phot_dir.mkdir(parents=True, exist_ok=True)
            
            new_head_file = new_head_dir / hf.stem.replace('HEAD',f'{suffix.upper()}' + '_HEAD')
            new_phot_file = new_phot_dir / pf.stem.replace('PHOT',f'{suffix.upper()}' + '_PHOT')
            
            if compress:
                new_head_file = new_head_file.with_suffix('.FITS.gz')
                new_phot_file = new_phot_file.with_suffix('.FITS.gz')
                
            # Open files
            header = fits.open(hf)
            phot = fits.open(pf)
            phot_df = Table(phot[1].data).to_pandas()
            head_df = Table(header[1].data)[['SNID', 'PTROBS_MIN', 'PTROBS_MAX', 'NOBS', 'SIM_REDSHIFT_CMB']].to_pandas()
            
            # Apply selec
            mask, photmask = apply_selec(selec_prob, head_df, phot_df)

            # Copy phot and head fits files
            new_phot = copy.deepcopy(phot)
            new_head = copy.deepcopy(header)
            
            # Change header data + header
            new_head[0].header.set('photfile', new_phot_file.name)
            new_head[1].data = new_head[1].data[mask]
            
            # Change phot data + header
            new_phot[1].data = new_phot[1].data[photmask]
            new_phot[1].header.set('naxis2', len(new_phot[1].data))
            new_phot[0].header.set('photfile', new_phot_file.name)
            
            # Write 
            fits.HDUList(new_head).writeto(new_head_file, overwrite=overwrite)
            fits.HDUList(new_phot).writeto(new_phot_file, overwrite=overwrite)
            
            SN_IDs.append(new_head[1].data['SNID'])
            
        SN_IDs = np.hstack(SN_IDs).astype('int')
        loglines += f"N REMAINING SNe FROM {sd.name}: {len(SN_IDs)}\n"
        
        print(f'PROCESSING {fd.name}\n')
        for fitresf in sorted(fd.glob('output/*/*.FITRES*')):
            # Define new fit files
            new_fit_dir = VERSION_FIT_OUT_DIR / fitresf.parents[1].name / fitresf.parents[0].name
            new_fit_dir.mkdir(parents=True, exist_ok=True)
            new_fit_file = new_fit_dir / fitresf.stem
                        
            # Capture comments
            comments = []
            with gzip.GzipFile(fitresf, 'r') as f:
                i = 0
                while i <= 100:
                    l = f.readline()
                    if l.startswith(b'SN:'):
                        break
                    comments.append(l)
                    i+= 1
                if i == 100:
                    raise ValueError('VARNAMES not found')    
            comments = [''.join([c.decode("utf-8") for c in comments]).rstrip()]
            
            # Read data
            fitres = Table.read(fitresf, format='ascii')
            fitres.meta['comments'] = comments
            mask = np.isin(fitres['CID'], SN_IDs)
            ascii.write(fitres[mask], output=new_fit_file, 
                        overwrite=overwrite, comment='', format="no_header")
            if compress:
                with open(new_fit_file, 'rb') as f_in:
                    with gzip.open(new_fit_file.with_suffix('.FITRES.gz'),'wb') as f_out:
                        shutil.copyfileobj(f_in, f_out)
                new_fit_file.unlink()
                
    with open(OUT_DIR / "SELECTION.LOG", "w") as f:
        f.write(loglines)<|MERGE_RESOLUTION|>--- conflicted
+++ resolved
@@ -294,24 +294,16 @@
     lines = np.array(f.readlines())
     lines = lines[~ut.vstartswith(lines, '#')]
 
-<<<<<<< HEAD
-    wgt_keys = " ".join(lines[ut.vstartswith(lines, 'VARNAMES_WGTMAP')][0].replace('\n', '').strip().split()).split()[1:]
-=======
     wgt_keys = lines[ut.vstartswith(lines, 'VARNAMES_WGTMAP')][0].replace('\n', '').split(' ')[1:]
     wgt_keys = list(filter(('').__ne__, wgt_keys))
 
->>>>>>> 22d2ac83
     wgt_idx = np.arange(len(lines))[ut.vstartswith(lines, 'WGT')]
 
     wgt_map = {k: [] for k in wgt_keys}
     for l in lines[wgt_idx]:
-<<<<<<< HEAD
-        l = " ".join(l.replace('\n', '').strip().split()).split(' ')[1:]
-=======
         l = l.partition('#')[0]
         l = l.replace('\n', '').split(' ')[1:]
         l = list(filter(('').__ne__, l))
->>>>>>> 22d2ac83
         for k, e in zip(wgt_keys, l):
             wgt_map[k].append(float(e))
 
